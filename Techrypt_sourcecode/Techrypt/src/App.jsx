--- conflicted
+++ resolved
@@ -24,12 +24,8 @@
 import Offers from "./pages/Offers/Offers.jsx";
 import ContactPage from "./pages/ContactPage/ContactPage.jsx";
 import VerticalsPage from "./pages/Verticals/verticals.jsx";
-<<<<<<< HEAD
 import PetLandingPage from "./pages/LandingPages/PetlandingPage.jsx";
-
-=======
 import PRLandingPage from "./pages/LandingPages/PRLandingPage.jsx";
->>>>>>> 9f9bab06
 // Import other components
 import { AnimatedLoader } from "./assets/mainImages.js";
 import { ToastContainer } from "react-toastify";
@@ -95,13 +91,9 @@
         <Route path="/Offers" element={<Offers />} />
         <Route path="/Contact" element={<ContactPage />} />
         <Route path="/Verticals" element={<VerticalsPage />} />
-<<<<<<< HEAD
         <Route path="/PetLandingPage" element={<PetLandingPage />} />
-        {/* Add the correct route for the Header link */}
         <Route path="/LandingPages/PetLandingPage" element={<PetLandingPage />} />
-=======
-        <Route path="/PRLandingPage" element={<PRLandingPage />} />
->>>>>>> 9f9bab06
+
       </Routes>
       <MessageSidebar />
       <Footer />
