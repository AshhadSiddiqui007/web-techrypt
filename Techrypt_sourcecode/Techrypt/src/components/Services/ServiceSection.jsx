import React, { useState, useEffect } from 'react';
import ServiceCard from './ServiceCard';
<<<<<<< HEAD
import ServiceModal from './ServiceModal';
=======
import {
  Palette,
  TrendingUp,
  Laptop,
  Bot,
  Users,
  Film,
  Settings,
  Smartphone,
  Cloud
} from 'lucide-react';
>>>>>>> 1119b55c

const ServiceSection = () => {
  const [activeCategory, setActiveCategory] = useState('all');
  const [searchTerm, setSearchTerm] = useState('');
  const [visibleCards, setVisibleCards] = useState([]);
  const [isModalOpen, setIsModalOpen] = useState(false);
  const [selectedServiceId, setSelectedServiceId] = useState(null);

  const handleLearnMore = (serviceId) => {
    setSelectedServiceId(serviceId);
    setIsModalOpen(true);
  };

  const handleCloseModal = () => {
    setIsModalOpen(false);
    setSelectedServiceId(null);
  };

  const categories = [
    { id: 'all', name: 'All Services' },
    { id: 'digital', name: 'Digital Agency' },
    { id: 'premium', name: 'Premium Services' },
    { id: 'software', name: 'Software Development' }
  ];

  const services = [
    // Digital Agency
    {
      id: 1,
      category: 'digital',
      title: 'Branding & Logo Design',
      description: 'Create a memorable brand identity with bespoke logos and strategies.',
      icon: <Palette size={32} stroke="url(#techrypt-gradient)" />,
      features: ['Logo Design', 'Brand Guidelines', 'Visual Identity']
    },
    {
      id: 2,
      category: 'digital',
      title: 'Digital Marketing',
      description: 'Drive growth with data-driven marketing campaigns across all channels.',
      icon: <TrendingUp size={32} stroke="url(#techrypt-gradient)" />,
      features: ['SEO', 'Social Media', 'PPC Campaigns']
    },
    {
      id: 3,
      category: 'digital',
      title: 'Web Design & Development',
      description: 'Modern, responsive websites that convert visitors into customers.',
      icon: <Laptop size={32} stroke="url(#techrypt-gradient)" />,
      features: ['Responsive Design', 'E-commerce', 'CMS Integration']
    },
    
    // Premium Services
    {
      id: 4,
      category: 'premium',
      title: 'AI & Chatbots',
      description: 'Intelligent automation and customer service solutions.',
      icon: <Bot size={32} stroke="url(#techrypt-gradient)" />,
      features: ['AI Integration', 'Chatbot Development', 'Automation']
    },
    {
      id: 5,
      category: 'premium',
      title: 'Influencer Marketing',
      description: 'Connect with your audience through authentic influencer partnerships.',
      icon: <Users size={32} stroke="url(#techrypt-gradient)" />,
      features: ['Influencer Outreach', 'Campaign Management', 'Analytics']
    },
    {
      id: 6,
      category: 'premium',
      title: 'Video Production',
      description: 'High-quality video content that tells your brand story.',
      icon: <Film size={32} stroke="url(#techrypt-gradient)" />,
      features: ['Corporate Videos', 'Social Media Content', 'Animation']
    },
    
    // Software Development
    {
      id: 7,
      category: 'software',
      title: 'Custom Software Development',
      description: 'Tailored software solutions built for your specific business needs.',
      icon: <Settings size={32} stroke="url(#techrypt-gradient)" />,
      features: ['Custom Applications', 'API Development', 'Integration']
    },
    {
      id: 8,
      category: 'software',
      title: 'Mobile App Development',
      description: 'Native and cross-platform mobile applications.',
      icon: <Smartphone size={32} stroke="url(#techrypt-gradient)" />,
      features: ['iOS & Android', 'React Native', 'Flutter']
    },
    {
      id: 9,
      category: 'software',
      title: 'Cloud Solutions',
      description: 'Scalable cloud infrastructure and deployment strategies.',
      icon: <Cloud size={32} stroke="url(#techrypt-gradient)" />,
      features: ['AWS', 'Azure', 'Cloud Migration']
    }
  ];

  const filteredServices = services.filter(service => {
    const matchesCategory = activeCategory === 'all' || service.category === activeCategory;
    const matchesSearch = service.title.toLowerCase().includes(searchTerm.toLowerCase()) ||
                         service.description.toLowerCase().includes(searchTerm.toLowerCase());
    return matchesCategory && matchesSearch;
  });

  useEffect(() => {
    // Animate cards in when they change
    setVisibleCards([]);
    const timer = setTimeout(() => {
      setVisibleCards(filteredServices.map((_, index) => index));
    }, 100);
    return () => clearTimeout(timer);
  }, [activeCategory, searchTerm]);

  return (
<<<<<<< HEAD
    <section className="py-20 px-4" style={{ background: 'linear-gradient(to bottom, #000000 0%, rgba(196, 211, 34, 0.63) 50%, rgba(196, 211, 34, 0.1) 90%, rgba(196, 211, 34, 0.05) 100%)' }}>
=======
    <section className="py-20 px-4" style={{ background: 'linear-gradient(to bottom, #000000 0%, rgba(140, 151, 25, 0.63) 50%, rgba(196, 211, 34, 0.1) 90%, rgba(196, 211, 34, 0.05) 100%)' }}>
      <IconGradientDefs />
>>>>>>> 1119b55c
      <div className="max-w-7xl mx-auto">
        {/* Section Header */}
        <div className="text-center mb-16">
          <h2 className="text-4xl md:text-6xl font-bold text-white mb-6">
            Our Services
          </h2>
          <p className="text-xl text-gray-300 max-w-3xl mx-auto">
            Comprehensive solutions designed to elevate your business and drive digital transformation
          </p>
        </div>

        {/* Search Bar */}
        <div className="mb-12 max-w-md mx-auto">
          <div className="relative">
            <input
              type="text"
              placeholder="Search services..."
              value={searchTerm}
              onChange={(e) => setSearchTerm(e.target.value)}
              className="w-full px-6 py-4 border rounded-full text-white placeholder-gray-400 focus:outline-none focus:ring-2 focus:border-transparent transition-all"
              style={{ 
                backgroundColor: '#1a1a1a',
                borderColor: '#c4d322',
                '--tw-ring-color': '#c4d322' 
              }}
            />
            <div className="absolute right-4 top-1/2 transform -translate-y-1/2">
              <svg className="w-5 h-5 text-gray-400" fill="none" stroke="currentColor" viewBox="0 0 24 24">
                <path strokeLinecap="round" strokeLinejoin="round" strokeWidth={2} d="M21 21l-6-6m2-5a7 7 0 11-14 0 7 7 0 0114 0z" />
              </svg>
            </div>
          </div>
        </div>

        {/* Category Tabs */}
        <div className="mb-16">
          <div className="flex flex-wrap justify-center gap-4">
            {categories.map((category) => (
              <button
                key={category.id}
                onClick={() => setActiveCategory(category.id)}
                className={`px-6 py-3 rounded-full font-semibold transition-all duration-300 ${
                  activeCategory === category.id
                    ? 'text-black shadow-lg'
                    : 'text-gray-300 hover:text-white'
                }`}
                style={
                  activeCategory === category.id 
                    ? { backgroundColor: '#c4d322' } 
                    : { 
                        backgroundColor: '#1a1a1a',
                        border: '1px solid #c4d322'
                      }
                }
              >
                {category.name}
              </button>
            ))}
          </div>
        </div>

        {/* Services Grid */}
        <div className="grid grid-cols-1 md:grid-cols-2 lg:grid-cols-3 gap-8">
          {filteredServices.map((service, index) => (
            <ServiceCard
              key={service.id}
              service={service}
              index={index}
              isVisible={visibleCards.includes(index)}
              onLearnMore={handleLearnMore}
            />
          ))}
        </div>

        {/* No Results */}
        {filteredServices.length === 0 && (
          <div className="text-center py-16">
            <div className="text-6xl mb-4">🔍</div>
            <h3 className="text-2xl font-bold text-white mb-4">No services found</h3>
            <p className="text-gray-400">Try adjusting your search or filter criteria</p>
          </div>
        )}
      </div>

      {/* Service Modal */}
      <ServiceModal
        isOpen={isModalOpen}
        onClose={handleCloseModal}
        serviceId={selectedServiceId}
      />
    </section>
  );
};

const IconGradientDefs = () => (
  <svg width="0" height="0">
    <defs>
      <linearGradient id="techrypt-gradient" x1="0%" y1="0%" x2="100%" y2="100%">
        <stop stopColor="#c4d322" offset="0%" />
        <stop stopColor="#8c9719" offset="100%" />
      </linearGradient>
    </defs>
  </svg>
);

export default ServiceSection;<|MERGE_RESOLUTION|>--- conflicted
+++ resolved
@@ -1,8 +1,6 @@
 import React, { useState, useEffect } from 'react';
 import ServiceCard from './ServiceCard';
-<<<<<<< HEAD
 import ServiceModal from './ServiceModal';
-=======
 import {
   Palette,
   TrendingUp,
@@ -14,7 +12,6 @@
   Smartphone,
   Cloud
 } from 'lucide-react';
->>>>>>> 1119b55c
 
 const ServiceSection = () => {
   const [activeCategory, setActiveCategory] = useState('all');
@@ -137,102 +134,100 @@
   }, [activeCategory, searchTerm]);
 
   return (
-<<<<<<< HEAD
     <section className="py-20 px-4" style={{ background: 'linear-gradient(to bottom, #000000 0%, rgba(196, 211, 34, 0.63) 50%, rgba(196, 211, 34, 0.1) 90%, rgba(196, 211, 34, 0.05) 100%)' }}>
-=======
-    <section className="py-20 px-4" style={{ background: 'linear-gradient(to bottom, #000000 0%, rgba(140, 151, 25, 0.63) 50%, rgba(196, 211, 34, 0.1) 90%, rgba(196, 211, 34, 0.05) 100%)' }}>
-      <IconGradientDefs />
->>>>>>> 1119b55c
-      <div className="max-w-7xl mx-auto">
-        {/* Section Header */}
-        <div className="text-center mb-16">
-          <h2 className="text-4xl md:text-6xl font-bold text-white mb-6">
-            Our Services
-          </h2>
-          <p className="text-xl text-gray-300 max-w-3xl mx-auto">
-            Comprehensive solutions designed to elevate your business and drive digital transformation
-          </p>
+      <section className="py-20 px-4" style={{ background: 'linear-gradient(to bottom, #000000 0%, rgba(140, 151, 25, 0.63) 50%, rgba(196, 211, 34, 0.1) 90%, rgba(196, 211, 34, 0.05) 100%)' }}>
+        <IconGradientDefs />
+        <div className="max-w-7xl mx-auto">
+          {/* Section Header */}
+          <div className="text-center mb-16">
+            <h2 className="text-4xl md:text-6xl font-bold text-white mb-6">
+              Our Services
+            </h2>
+            <p className="text-xl text-gray-300 max-w-3xl mx-auto">
+              Comprehensive solutions designed to elevate your business and drive digital transformation
+            </p>
+          </div>
+
+          {/* Search Bar */}
+          <div className="mb-12 max-w-md mx-auto">
+            <div className="relative">
+              <input
+                type="text"
+                placeholder="Search services..."
+                value={searchTerm}
+                onChange={(e) => setSearchTerm(e.target.value)}
+                className="w-full px-6 py-4 border rounded-full text-white placeholder-gray-400 focus:outline-none focus:ring-2 focus:border-transparent transition-all"
+                style={{ 
+                  backgroundColor: '#1a1a1a',
+                  borderColor: '#c4d322',
+                  '--tw-ring-color': '#c4d322' 
+                }}
+              />
+              <div className="absolute right-4 top-1/2 transform -translate-y-1/2">
+                <svg className="w-5 h-5 text-gray-400" fill="none" stroke="currentColor" viewBox="0 0 24 24">
+                  <path strokeLinecap="round" strokeLinejoin="round" strokeWidth={2} d="M21 21l-6-6m2-5a7 7 0 11-14 0 7 7 0 0114 0z" />
+                </svg>
+              </div>
+            </div>
+          </div>
+
+          {/* Category Tabs */}
+          <div className="mb-16">
+            <div className="flex flex-wrap justify-center gap-4">
+              {categories.map((category) => (
+                <button
+                  key={category.id}
+                  onClick={() => setActiveCategory(category.id)}
+                  className={`px-6 py-3 rounded-full font-semibold transition-all duration-300 ${
+                    activeCategory === category.id
+                      ? 'text-black shadow-lg'
+                      : 'text-gray-300 hover:text-white'
+                  }`}
+                  style={
+                    activeCategory === category.id 
+                      ? { backgroundColor: '#c4d322' } 
+                      : { 
+                          backgroundColor: '#1a1a1a',
+                          border: '1px solid #c4d322'
+                        }
+                  }
+                >
+                  {category.name}
+                </button>
+              ))}
+            </div>
+          </div>
+
+          {/* Services Grid */}
+          <div className="grid grid-cols-1 md:grid-cols-2 lg:grid-cols-3 gap-8">
+            {filteredServices.map((service, index) => (
+              <ServiceCard
+                key={service.id}
+                service={service}
+                index={index}
+                isVisible={visibleCards.includes(index)}
+                onLearnMore={handleLearnMore}
+              />
+            ))}
+          </div>
+
+          {/* No Results */}
+          {filteredServices.length === 0 && (
+            <div className="text-center py-16">
+              <div className="text-6xl mb-4">🔍</div>
+              <h3 className="text-2xl font-bold text-white mb-4">No services found</h3>
+              <p className="text-gray-400">Try adjusting your search or filter criteria</p>
+            </div>
+          )}
         </div>
 
-        {/* Search Bar */}
-        <div className="mb-12 max-w-md mx-auto">
-          <div className="relative">
-            <input
-              type="text"
-              placeholder="Search services..."
-              value={searchTerm}
-              onChange={(e) => setSearchTerm(e.target.value)}
-              className="w-full px-6 py-4 border rounded-full text-white placeholder-gray-400 focus:outline-none focus:ring-2 focus:border-transparent transition-all"
-              style={{ 
-                backgroundColor: '#1a1a1a',
-                borderColor: '#c4d322',
-                '--tw-ring-color': '#c4d322' 
-              }}
-            />
-            <div className="absolute right-4 top-1/2 transform -translate-y-1/2">
-              <svg className="w-5 h-5 text-gray-400" fill="none" stroke="currentColor" viewBox="0 0 24 24">
-                <path strokeLinecap="round" strokeLinejoin="round" strokeWidth={2} d="M21 21l-6-6m2-5a7 7 0 11-14 0 7 7 0 0114 0z" />
-              </svg>
-            </div>
-          </div>
-        </div>
-
-        {/* Category Tabs */}
-        <div className="mb-16">
-          <div className="flex flex-wrap justify-center gap-4">
-            {categories.map((category) => (
-              <button
-                key={category.id}
-                onClick={() => setActiveCategory(category.id)}
-                className={`px-6 py-3 rounded-full font-semibold transition-all duration-300 ${
-                  activeCategory === category.id
-                    ? 'text-black shadow-lg'
-                    : 'text-gray-300 hover:text-white'
-                }`}
-                style={
-                  activeCategory === category.id 
-                    ? { backgroundColor: '#c4d322' } 
-                    : { 
-                        backgroundColor: '#1a1a1a',
-                        border: '1px solid #c4d322'
-                      }
-                }
-              >
-                {category.name}
-              </button>
-            ))}
-          </div>
-        </div>
-
-        {/* Services Grid */}
-        <div className="grid grid-cols-1 md:grid-cols-2 lg:grid-cols-3 gap-8">
-          {filteredServices.map((service, index) => (
-            <ServiceCard
-              key={service.id}
-              service={service}
-              index={index}
-              isVisible={visibleCards.includes(index)}
-              onLearnMore={handleLearnMore}
-            />
-          ))}
-        </div>
-
-        {/* No Results */}
-        {filteredServices.length === 0 && (
-          <div className="text-center py-16">
-            <div className="text-6xl mb-4">🔍</div>
-            <h3 className="text-2xl font-bold text-white mb-4">No services found</h3>
-            <p className="text-gray-400">Try adjusting your search or filter criteria</p>
-          </div>
-        )}
-      </div>
-
-      {/* Service Modal */}
-      <ServiceModal
-        isOpen={isModalOpen}
-        onClose={handleCloseModal}
-        serviceId={selectedServiceId}
-      />
+        {/* Service Modal */}
+        <ServiceModal
+          isOpen={isModalOpen}
+          onClose={handleCloseModal}
+          serviceId={selectedServiceId}
+        />
+      </section>
     </section>
   );
 };
